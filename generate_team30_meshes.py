# Copyright (C) 2021 Jørgen S. Dokken and Igor A. Baratta
#
# SPDX-License-Identifier:    LGPL-3.0-or-later

import argparse
import os

import gmsh
import numpy as np
from mpi4py import MPI

try:
    import meshio
except ImportError:
    print("Meshio and h5py must be installed to convert meshes."
          + " Please run `pip3 install --no-binary=h5py h5py meshio`")
    exit(1)


__all__ = ["model_parameters", "mesh_parameters", "domain_parameters", "surface_map"]

<<<<<<< HEAD
# Model parameters for the TEAM 3- model
model_parameters = {
    "mu_0": 1.25663753e-6,  # Relative permability of air [H/m]=[kg m/(s^2 A^2)]
    "freq": 60,  # Frequency of excitation,
    "J": 3.1e6 * np.sqrt(2),  # [A/m^2] Current density of copper winding
    "mu_r": {"Cu": 1, "Stator": 30, "Rotor": 30, "Al": 1, "Air": 1, "AirGap": 1},  # Relative permability
    "sigma": {"Rotor": 1.6e6, "Al": 3.72e7, "Stator": 0, "Cu": 0, "Air": 0, "AirGap": 0},  # Conductivity
    "densities": {"Rotor": 7850, "Al": 2700, "Stator": 0, "Air": 0, "Cu": 0, "AirGap": 0}  # [kg/m^3]
}
# Marker for facets, and restriction to use in surface integral of airgap
surface_map = {"Exterior": 1, "MidAir": 2, "restriction": "+"}

# Copper wires is ordered in counter clock-wise order from angle = 0, 2*np.pi/num_segments...
_domain_map_single = {"Cu": (7, 8), "Stator": (6, ), "Rotor": (5, ), "Al": (4,), "AirGap": (2, 3), "Air": (1,)}
_domain_map_three = {"Cu": (7, 8, 9, 10, 11, 12), "Stator": (6, ), "Rotor": (5, ),
                     "Al": (4,), "AirGap": (2, 3), "Air": (1,)}

# Currents mapping to the domain marker sof the copper
_currents_single = {7: {"alpha": 1, "beta": 0}, 8: {"alpha": -1, "beta": 0}}
_currents_three = {7: {"alpha": 1, "beta": 0}, 8: {"alpha": -1, "beta": 2 * np.pi / 3},
                   9: {"alpha": 1, "beta": 4 * np.pi / 3}, 10: {"alpha": -1, "beta": 0},
                   11: {"alpha": 1, "beta": 2 * np.pi / 3}, 12: {"alpha": -1, "beta": 4 * np.pi / 3}}
=======
# Model parameters for the TEAM 30 model
model_parameters = {"mu_0": 1.25663753e-6,  # Relative permability of air [H/m]=[kg m/(s^2 A^2)]
                    "freq": 60,  # Frequency of excitation,
                    "J": 3.1e6 * np.sqrt(2),  # [A/m^2] Current density of copper winding
                    "mu_r": {"Cu": 1, "Stator": 30, "Rotor": 30, "Al": 1, "Air": 1},  # Relative permability
                    "sigma": {"Rotor": 1.6e6, "Al": 3.72e7, "Stator": 0, "Cu": 0, "Air": 0},  # Conductivity
                    "densities": {"Rotor": 7850, "Al": 2700, "Stator": 0, "Air": 0, "Cu": 0}  # [kg/m^3]
                    }
>>>>>>> b1d794ba

# The different radiuses used in domain specifications
mesh_parameters = {"r1": 0.02, "r2": 0.03, "r3": 0.032, "r4": 0.052, "r5": 0.057}


def domain_parameters(single_phase: bool):
    """
    Get domain markers and current specifications for either the single phase or three phase engine
    """
    if single_phase:
        return _domain_map_single, _currents_single
    else:
        return _domain_map_three, _currents_three


def _add_copper_segment(start_angle=0):
    """
    Helper function
    Add a 45 degree copper segement, r in (r3, r4) with midline at "start_angle".
    """
    copper_arch_inner = gmsh.model.occ.addCircle(
        0, 0, 0, mesh_parameters["r3"], angle1=start_angle - np.pi / 8, angle2=start_angle + np.pi / 8)
    copper_arch_outer = gmsh.model.occ.addCircle(
        0, 0, 0, mesh_parameters["r4"], angle1=start_angle - np.pi / 8, angle2=start_angle + np.pi / 8)
    gmsh.model.occ.synchronize()
    nodes_inner = gmsh.model.getBoundary([(1, copper_arch_inner)])
    nodes_outer = gmsh.model.getBoundary([(1, copper_arch_outer)])
    l0 = gmsh.model.occ.addLine(nodes_inner[0][1], nodes_outer[0][1])
    l1 = gmsh.model.occ.addLine(nodes_inner[1][1], nodes_outer[1][1])
    c_l = gmsh.model.occ.addCurveLoop([copper_arch_inner, l1, copper_arch_outer, l0])

    copper_segment = gmsh.model.occ.addPlaneSurface([c_l])
    gmsh.model.occ.synchronize()
    return copper_segment


def generate_team30_mesh(filename: str, single: bool, res: np.float64, L: np.float64):
    """
    Generate the single phase or three phase team 30 model, with a given minimal resolution, encapsilated in
    a LxL box.
    All domains are marked, while only the exterior facets and the mid air gap facets are marked
    """
    if single:
        angles = [0, np.pi]
        domain_map = _domain_map_single
    else:
        spacing = (np.pi / 4) + (np.pi / 4) / 3
        angles = np.array([spacing * i for i in range(6)])
        domain_map = _domain_map_three
    assert(len(domain_map["Cu"]) == len(angles))

    gmsh.initialize()
    # Generate three phase induction motor
    rank = MPI.COMM_WORLD.rank
    gdim = 2  # Geometric dimension of the mesh
    if rank == 0:
        center = gmsh.model.occ.addPoint(0, 0, 0)
        air_box = gmsh.model.occ.addRectangle(-L / 2, - L / 2, 0, 2 * L / 2, 2 * L / 2)
        # Define the different circular layers
        strator_steel = gmsh.model.occ.addCircle(0, 0, 0, mesh_parameters["r5"])
        air_2 = gmsh.model.occ.addCircle(0, 0, 0, mesh_parameters["r4"])
        air = gmsh.model.occ.addCircle(0, 0, 0, mesh_parameters["r3"])
        air_mid = gmsh.model.occ.addCircle(0, 0, 0, 0.5 * (mesh_parameters["r2"] + mesh_parameters["r3"]))
        aluminium = gmsh.model.occ.addCircle(0, 0, 0, mesh_parameters["r2"])
        rotor_steel = gmsh.model.occ.addCircle(0, 0, 0, mesh_parameters["r1"])

        # Create out strator steel
        steel_loop = gmsh.model.occ.addCurveLoop([strator_steel])
        air_2_loop = gmsh.model.occ.addCurveLoop([air_2])
        strator_steel = gmsh.model.occ.addPlaneSurface([steel_loop, air_2_loop])

        # Create air layer
        air_loop = gmsh.model.occ.addCurveLoop([air])
        air = gmsh.model.occ.addPlaneSurface([air_2_loop, air_loop])

        domains = [(2, _add_copper_segment(angle)) for angle in angles]

        # Add second air segment (in two pieces)
        air_mid_loop = gmsh.model.occ.addCurveLoop([air_mid])
        al_loop = gmsh.model.occ.addCurveLoop([aluminium])
        air_surf1 = gmsh.model.occ.addPlaneSurface([air_loop, air_mid_loop])
        air_surf2 = gmsh.model.occ.addPlaneSurface([air_mid_loop, al_loop])

        # Add aluminium segement
        rotor_loop = gmsh.model.occ.addCurveLoop([rotor_steel])
        aluminium_surf = gmsh.model.occ.addPlaneSurface([al_loop, rotor_loop])

        # Add steel rotor
        rotor_disk = gmsh.model.occ.addPlaneSurface([rotor_loop])
        gmsh.model.occ.synchronize()
        domains.extend([(2, strator_steel), (2, rotor_disk), (2, air),
                       (2, air_surf1), (2, air_surf2), (2, aluminium_surf)])
        surfaces, _ = gmsh.model.occ.fragment([(2, air_box)], domains)

        gmsh.model.occ.synchronize()

        # Helpers for assigning domain markers based on area of domain
        rs = [mesh_parameters[f"r{i}"] for i in range(1, 6)]
        r_mid = 0.5 * (rs[1] + rs[2])  # Radius for middle of air gap
        area_helper = (rs[3]**2 - rs[2]**2) * np.pi  # Helper function to determine area of copper and air
        frac_cu = 45 / 360
        frac_air = (360 - len(angles) * 45) / (360 * len(angles))
        _area_to_domain_map = {rs[0]**2 * np.pi: "Rotor",
                               (rs[1]**2 - rs[0]**2) * np.pi: "Al",
                               (r_mid**2 - rs[1]**2) * np.pi: "AirGap1",
                               (rs[2]**2 - r_mid**2) * np.pi: "AirGap0",
                               area_helper * frac_cu: "Cu",
                               area_helper * frac_air: "Air",
                               (rs[4]**2 - rs[3]**2) * np.pi: "Stator",
                               L**2 - np.pi * rs[4]**2: "Air"}

        # Helper for assigning current wire tag to copper windings
        cu_points = np.asarray([[np.cos(angle), np.sin(angle)] for angle in angles])

        # Assign physical surfaces based on the mass of the segment
        # For copper wires order them counter clockwise
        other_air_markers = []
        for surface in surfaces:
            mass = gmsh.model.occ.get_mass(surface[0], surface[1])
            found_domain = False
            for _mass in _area_to_domain_map.keys():
                if np.isclose(mass, _mass):
                    domain_type = _area_to_domain_map[_mass]
                    if domain_type == "Cu":
                        com = gmsh.model.occ.get_center_of_mass(surface[0], surface[1])
                        point = np.array([com[0], com[1]]) / np.sqrt(com[0]**2 + com[1]**2)
                        index = np.flatnonzero(np.isclose(cu_points, point).all(axis=1))[0]
                        marker = domain_map[domain_type][index]
                        gmsh.model.addPhysicalGroup(surface[0], [surface[1]], marker)
                        found_domain = True
                        break
                    elif domain_type == "AirGap0":
                        gmsh.model.addPhysicalGroup(surface[0], [surface[1]], domain_map["AirGap"][0])
                        found_domain = True
                        break
                    elif domain_type == "AirGap1":
                        gmsh.model.addPhysicalGroup(surface[0], [surface[1]], domain_map["AirGap"][1])
                        found_domain = True
                        break

                    elif domain_type == "Air":
                        other_air_markers.append(surface[1])
                        found_domain = True
                        break
                    else:
                        marker = domain_map[domain_type][0]
                        print(domain_type)
                        gmsh.model.addPhysicalGroup(surface[0], [surface[1]], marker)
                        found_domain = True
                        break
            if not found_domain:
                raise RuntimeError(f"Domain with mass {mass} and id {surface[1]} not matching expected domains.")

        # Assign air domains
        gmsh.model.addPhysicalGroup(surface[0], other_air_markers, domain_map["Air"][0])

        # Mark air gap boundary and exterior box
        lines = gmsh.model.getBoundary(surfaces, combined=False, oriented=False)
        lines_filtered = set([line[1] for line in lines])
        air_gap_circumference = 2 * r_mid * np.pi
        for line in lines_filtered:
            length = gmsh.model.occ.get_mass(1, line)
            if np.isclose(length - air_gap_circumference, 0):
                gmsh.model.addPhysicalGroup(1, [line], surface_map["MidAir"])
        lines = gmsh.model.getBoundary(surfaces, combined=True, oriented=False)
        gmsh.model.addPhysicalGroup(1, [line[1] for line in lines], surface_map["Exterior"])

        # Generate mesh
        # gmsh.option.setNumber("Mesh.MeshSizeMin", res)
        # gmsh.option.setNumber("Mesh.MeshSizeMax", res)
        gmsh.model.mesh.field.add("Distance", 1)
        gmsh.model.mesh.field.setNumbers(1, "NodesList", [center])
        gmsh.model.mesh.field.add("Threshold", 2)
        gmsh.model.mesh.field.setNumber(2, "IField", 1)
        gmsh.model.mesh.field.setNumber(2, "LcMin", res)
        gmsh.model.mesh.field.setNumber(2, "LcMax", 25 * res)
        gmsh.model.mesh.field.setNumber(2, "DistMin", mesh_parameters["r4"])
        gmsh.model.mesh.field.setNumber(2, "DistMax", 2 * mesh_parameters["r5"])
        gmsh.model.mesh.field.add("Min", 3)
        gmsh.model.mesh.field.setNumbers(3, "FieldsList", [2])
        gmsh.model.mesh.field.setAsBackgroundMesh(3)

        # gmsh.option.setNumber("Mesh.Algorithm", 7)
        gmsh.model.mesh.generate(gdim)
        gmsh.write(f"{filename}.msh")
    gmsh.finalize()


def convert_mesh(filename, cell_type, prune_z=False, ext=None):
    """
    Given the filename of a msh file, read data and convert to XDMF file containing cells of given cell type
    """
    if MPI.COMM_WORLD.rank == 0:
        mesh = meshio.read(f"{filename}.msh")
        cells = mesh.get_cells_type(cell_type)
        data = np.hstack([mesh.cell_data_dict["gmsh:physical"][key]
                          for key in mesh.cell_data_dict["gmsh:physical"].keys() if key == cell_type])
        pts = mesh.points[:, : 2] if prune_z else mesh.points
        out_mesh = meshio.Mesh(points=pts, cells={cell_type: cells}, cell_data={"markers": [data]})
        if ext is None:
            ext = ""
        else:
            ext = "_" + ext
        meshio.write(f"{filename}{ext}.xdmf", out_mesh)


if __name__ == "__main__":
    parser = argparse.ArgumentParser(
        description="GMSH scripts to generate induction engines for"
        + "the TEAM 30 problem (http://www.compumag.org/jsite/images/stories/TEAM/problem30a.pdf)",
        formatter_class=argparse.ArgumentDefaultsHelpFormatter)
    parser.add_argument("--res", default=0.001, type=np.float64, dest="res",
                        help="Mesh resolution")
    parser.add_argument("--L", default=1, type=np.float64, dest="L",
                        help="Size of surround box with air")
    _single = parser.add_mutually_exclusive_group(required=False)
    _single.add_argument('--single', dest='single', action='store_true',
                         help="Generate single phase mesh", default=False)
    _three = parser.add_mutually_exclusive_group(required=False)
    _three.add_argument('--three', dest='three', action='store_true',
                        help="Generate three phase mesh", default=False)

    args = parser.parse_args()
    L = args.L
    res = args.res
    single = args.single
    three = args.three

    os.system("mkdir -p meshes")

    if single:
        fname = "meshes/single_phase"
        generate_team30_mesh(fname, True, res, L)
        convert_mesh(fname, "triangle", prune_z=True)
        convert_mesh(fname, "line", prune_z=True, ext="facets")
    if three:
        fname = "meshes/three_phase"
        generate_team30_mesh(fname, False, res, L)
        convert_mesh(fname, "triangle", prune_z=True)
        convert_mesh(fname, "line", prune_z=True, ext="facets")<|MERGE_RESOLUTION|>--- conflicted
+++ resolved
@@ -19,7 +19,6 @@
 
 __all__ = ["model_parameters", "mesh_parameters", "domain_parameters", "surface_map"]
 
-<<<<<<< HEAD
 # Model parameters for the TEAM 3- model
 model_parameters = {
     "mu_0": 1.25663753e-6,  # Relative permability of air [H/m]=[kg m/(s^2 A^2)]
@@ -42,16 +41,7 @@
 _currents_three = {7: {"alpha": 1, "beta": 0}, 8: {"alpha": -1, "beta": 2 * np.pi / 3},
                    9: {"alpha": 1, "beta": 4 * np.pi / 3}, 10: {"alpha": -1, "beta": 0},
                    11: {"alpha": 1, "beta": 2 * np.pi / 3}, 12: {"alpha": -1, "beta": 4 * np.pi / 3}}
-=======
-# Model parameters for the TEAM 30 model
-model_parameters = {"mu_0": 1.25663753e-6,  # Relative permability of air [H/m]=[kg m/(s^2 A^2)]
-                    "freq": 60,  # Frequency of excitation,
-                    "J": 3.1e6 * np.sqrt(2),  # [A/m^2] Current density of copper winding
-                    "mu_r": {"Cu": 1, "Stator": 30, "Rotor": 30, "Al": 1, "Air": 1},  # Relative permability
-                    "sigma": {"Rotor": 1.6e6, "Al": 3.72e7, "Stator": 0, "Cu": 0, "Air": 0},  # Conductivity
-                    "densities": {"Rotor": 7850, "Al": 2700, "Stator": 0, "Air": 0, "Cu": 0}  # [kg/m^3]
-                    }
->>>>>>> b1d794ba
+
 
 # The different radiuses used in domain specifications
 mesh_parameters = {"r1": 0.02, "r2": 0.03, "r3": 0.032, "r4": 0.052, "r5": 0.057}
